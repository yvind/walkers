use egui::{PointerButton, Response, Sense, Ui, UiBuilder, Vec2, Widget};

use crate::{
    center::Center,
    map_memory::MapMemory,
    projector::{GlobalProjector, Projector, ProjectorTrait},
    tiles::flood_fill_tiles,
<<<<<<< HEAD
    units::{AdjustedPosition, Position},
    InvalidZoom, Plugin, Tiles,
=======
    units::Position,
    Plugin, Tiles,
>>>>>>> f9c7d9d2
};

/// The actual map widget. Instances are to be created on each frame, as all necessary state is
/// stored in [`Tiles`] and [`MapMemory`].
pub struct Map<'a, 'b, 'c> {
    tiles: Option<&'b mut dyn Tiles>,
    memory: &'a mut MapMemory,
    my_position: Position,

    projector: Projector,
    plugins: Vec<Box<dyn Plugin + 'c>>,
    zoom_gesture_enabled: bool,
    drag_gesture_enabled: bool,
    zoom_speed: f64,
    double_click_to_zoom: bool,
    double_click_to_zoom_out: bool,
    zoom_with_ctrl: bool,
}

impl<'a, 'b, 'c> Map<'a, 'b, 'c> {
    pub fn new(
        tiles: Option<&'b mut dyn Tiles>,
        memory: &'a mut MapMemory,
        my_position: Position,
    ) -> Self {
        let projector = Projector::Global(GlobalProjector::new(memory, my_position));

        Self {
            tiles,
            memory,
            my_position,
            projector,
            plugins: Vec::default(),
            zoom_gesture_enabled: true,
            drag_gesture_enabled: true,
            zoom_speed: 2.0,
            double_click_to_zoom: false,
            double_click_to_zoom_out: false,
            zoom_with_ctrl: true,
        }
    }

    /// Add plugin to the drawing pipeline. Plugins allow drawing custom shapes on the map.
    pub fn with_plugin(mut self, plugin: impl Plugin + 'c) -> Self {
        self.plugins.push(Box::new(plugin));
        self
    }

    /// Set whether map should perform zoom gesture.
    ///
    /// Zoom is typically triggered by the mouse wheel while holding <kbd>ctrl</kbd> key on native
    /// and web, and by pinch gesture on Android.
    pub fn zoom_gesture(mut self, enabled: bool) -> Self {
        self.zoom_gesture_enabled = enabled;
        self
    }

    /// Set whether map should perform drag gesture.
    pub fn drag_gesture(mut self, enabled: bool) -> Self {
        self.drag_gesture_enabled = enabled;
        self
    }

    /// Change how far to zoom in/out.
    /// Default value is 2.0
    pub fn zoom_speed(mut self, speed: f64) -> Self {
        self.zoom_speed = speed;
        self
    }

    /// Set whether to enable double click primary mouse button to zoom
    pub fn double_click_to_zoom(mut self, enabled: bool) -> Self {
        self.double_click_to_zoom = enabled;
        self
    }

    /// Set whether to enable double click secondary mouse button to zoom out
    pub fn double_click_to_zoom_out(mut self, enabled: bool) -> Self {
        self.double_click_to_zoom_out = enabled;
        self
    }

    /// Sets the zoom behaviour
    ///
    /// When enabled zoom is done with mouse wheel while holding <kbd>ctrl</kbd> key on native
    /// and web. Panning is done with mouse wheel without <kbd>ctrl</kbd> key
    ///
    /// When disabled, zooming can be done without holding <kbd>ctrl</kbd> key
    /// but panning with mouse wheel is disabled
    ///
    /// Has no effect on Android
    pub fn zoom_with_ctrl(mut self, enabled: bool) -> Self {
        self.zoom_with_ctrl = enabled;
        self
    }

    pub fn zoom(&self) -> f64 {
        self.memory.zoom()
    }

    pub fn zoom_in(&mut self) -> Result<(), InvalidZoom> {
        self.memory.zoom_in(&self.projector)
    }

    /// Try to zoom out, returning `Err(InvalidZoom)` if already at minimum.
    pub fn zoom_out(&mut self) -> Result<(), InvalidZoom> {
        self.memory.zoom_out(&self.projector)
    }

    /// Set exact zoom level
    pub fn set_zoom(&mut self, zoom: f64) -> Result<(), InvalidZoom> {
        self.memory.set_zoom(zoom, &self.projector)
    }

    /// Returns exact position if map is detached (i.e. not following `my_position`),
    /// `None` otherwise.
    pub fn detached(&self) -> Option<Position> {
        self.memory.detached(&self.projector)
    }

    /// Center exactly at the given position.
    pub fn center_at(&mut self, pos: Position) {
        self.memory.center_at(pos);
    }

    /// Follow `my_position`.
    pub fn follow_my_position(&mut self) {
        self.memory.follow_my_position();
    }
}

impl Map<'_, '_, '_> {
    /// Handle zoom and drag inputs, and recalculate everything accordingly.
    /// Returns `false` if no gesture handled.
    fn handle_gestures(&mut self, ui: &mut Ui, response: &Response) -> bool {
        let mut zoom_delta = ui.input(|input| input.zoom_delta()) as f64;

        if self.double_click_to_zoom
            && ui.ui_contains_pointer()
            && response.double_clicked_by(PointerButton::Primary)
        {
            zoom_delta = 2.0;
        }

        if self.double_click_to_zoom_out
            && ui.ui_contains_pointer()
            && response.double_clicked_by(PointerButton::Secondary)
        {
            zoom_delta = 0.0;
        }

        if !self.zoom_with_ctrl && zoom_delta == 1.0 {
            // We only use the raw scroll values, if we are zooming without ctrl,
            // and zoom_delta is not already over/under 1.0 (eg. a ctrl + scroll event or a pinch zoom)
            // These values seem to corrospond to the same values as one would get in `zoom_delta()`
            zoom_delta = ui.input(|input| (1.0 + input.smooth_scroll_delta.y / 200.0)) as f64
        };

        let mut changed = false;

        // Zooming and dragging need to be exclusive, otherwise the map will get dragged when
        // pinch gesture is used.
        if !(0.99..=1.01).contains(&zoom_delta)
            && ui.ui_contains_pointer()
            && self.zoom_gesture_enabled
        {
            // Displacement of mouse pointer relative to widget center
            let offset = response.hover_pos().map(|p| p - response.rect.center());

            let pos = self
                .memory
                .center_mode
                .position()
                .unwrap_or(self.my_position);

            // While zooming, we want to keep the location under the mouse pointer fixed on the
            // screen. To achieve this, we first move the location to the widget's center,
            // then adjust zoom level, finally move the location back to the original screen
            // position.
            if let Some(offset) = offset {
                self.memory.center_mode = Center::Exact {
                    pos: self.projector.shift(pos, offset),
                };
            }

            // Shift by 1 because of the values given by zoom_delta(). Multiple by zoom_speed(defaults to 2.0),
            // because then it felt right with both mouse wheel, and an Android phone.
            self.memory
                .zoom
                .zoom_by((zoom_delta - 1.) * self.zoom_speed);

            if offset.is_some() {
                self.memory.center_mode = Center::Exact { pos };
            }

            changed = true;
        } else if self.drag_gesture_enabled {
            changed = self
                .memory
                .center_mode
                .recalculate_drag(response, self.my_position);
        }

        // Only enable panning with mouse_wheel if we are zooming with ctrl. But always allow touch devices to pan
        let panning_enabled = ui.input(|i| i.any_touches()) || self.zoom_with_ctrl;

        if ui.ui_contains_pointer() && panning_enabled {
            // Panning by scrolling, e.g. two-finger drag on a touchpad:
            let scroll_delta = ui.input(|i| i.smooth_scroll_delta);
            if scroll_delta != Vec2::ZERO {
                let pos = self
                    .memory
                    .center_mode
                    .position()
                    .unwrap_or(self.my_position);
                self.memory.center_mode = Center::Exact {
                    pos: self.projector.shift(pos, scroll_delta),
                };
            }
        }

        changed
    }
}

impl Widget for Map<'_, '_, '_> {
    fn ui(mut self, ui: &mut Ui) -> Response {
        let (rect, mut response) =
            ui.allocate_exact_size(ui.available_size(), Sense::click_and_drag());
        self.projector.set_clip_rect(rect);

        let mut moved = self.handle_gestures(ui, &response);
        moved |= self.memory.center_mode.update_movement(&self.projector);

        if moved {
            response.mark_changed();
            ui.ctx().request_repaint();
        }

        let zoom = self.memory.zoom;
        let map_center = self
            .memory
            .center_mode
            .position()
            .unwrap_or(self.my_position);
        let painter = ui.painter().with_clip_rect(rect);

        if let Some(tiles) = self.tiles {
            let mut meshes = Default::default();
            flood_fill_tiles(
                painter.clip_rect(),
                self.projector
                    .tile_id(map_center, zoom.round(), tiles.tile_size())
                    .unwrap(),
                self.projector.bitmap_project(map_center),
                zoom.into(),
                tiles,
                &mut meshes,
            );

            for shape in meshes.drain().filter_map(|(_, mesh)| mesh) {
                painter.add(shape);
            }
        }

        for (idx, plugin) in self.plugins.into_iter().enumerate() {
            let mut child_ui = ui.new_child(UiBuilder::new().max_rect(rect).id_salt(idx));
            plugin.run(&mut child_ui, &response, &self.projector);
        }

        response
    }
}<|MERGE_RESOLUTION|>--- conflicted
+++ resolved
@@ -5,13 +5,8 @@
     map_memory::MapMemory,
     projector::{GlobalProjector, Projector, ProjectorTrait},
     tiles::flood_fill_tiles,
-<<<<<<< HEAD
     units::{AdjustedPosition, Position},
     InvalidZoom, Plugin, Tiles,
-=======
-    units::Position,
-    Plugin, Tiles,
->>>>>>> f9c7d9d2
 };
 
 /// The actual map widget. Instances are to be created on each frame, as all necessary state is
