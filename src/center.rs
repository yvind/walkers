--- conflicted
+++ resolved
@@ -1,13 +1,10 @@
 use egui::{Response, Vec2};
 
-<<<<<<< HEAD
 use crate::{
     projector::{Projector, ProjectorTrait},
     units::{AdjustedPosition, Position},
 };
-=======
-use crate::{units::Position, Projector};
->>>>>>> f9c7d9d2
+
 
 /// Position at the map's center. Initially, the map follows `my_position` argument which typically
 /// is meant to be fed by a GPS sensor or other geo-localization method. If user drags the map,
@@ -84,7 +81,6 @@
         }
     }
 
-<<<<<<< HEAD
     /// Returns exact position if map is detached (i.e. not following `my_position`),
     /// `None` otherwise.
     pub(crate) fn detached(&self, projector: &impl ProjectorTrait) -> Option<Position> {
@@ -97,9 +93,6 @@
     }
 
     pub(crate) fn adjusted_position(&self) -> Option<AdjustedPosition> {
-=======
-    pub(crate) fn position(&self) -> Option<Position> {
->>>>>>> f9c7d9d2
         match self {
             Center::MyPosition => None,
             Center::Exact { pos } | Center::Moving { pos, .. } | Center::Inertia { pos, .. } => {
